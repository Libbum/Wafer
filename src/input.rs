--- conflicted
+++ resolved
@@ -111,15 +111,9 @@
 }
 
 /// Loads an array from a mpk file on disk.
-<<<<<<< HEAD
 fn read_mpk(file: String, target_size: [usize; 3], bb: usize, log: &Logger) -> Result<Array3<R64>> {
-    let reader = File::open(&file).chain_err(|| ErrorKind::FileNotFound(file.clone()))?;
+    let reader = File::open(&file).chain_err(|| ErrorKind::FileNotFound(file.to_string()))?;
     let data: Array3<R64> = rmps::decode::from_read(reader).chain_err(|| ErrorKind::Deserialize)?;
-=======
-fn read_mpk(file: &str, target_size: [usize; 3], bb: usize, log: &Logger) -> Result<Array3<f64>> {
-    let reader = File::open(&file).chain_err(|| ErrorKind::FileNotFound(file.to_string()))?;
-    let data: Array3<f64> = rmps::decode::from_read(reader).chain_err(|| ErrorKind::Deserialize)?;
->>>>>>> beef0565
 
     Ok(fill_data(&file, &data, target_size, bb, log))
 }
@@ -130,15 +124,9 @@
     target_size: [usize; 3],
     bb: usize,
     log: &Logger,
-<<<<<<< HEAD
 ) -> Result<Array3<R64>> {
-    let reader = File::open(&file).chain_err(|| ErrorKind::FileNotFound(file.clone()))?;
+    let reader = File::open(&file).chain_err(|| ErrorKind::FileNotFound(file.to_string()))?;
     let data: Array3<R64> = serde_json::from_reader(reader).chain_err(|| ErrorKind::Deserialize)?;
-=======
-) -> Result<Array3<f64>> {
-    let reader = File::open(&file).chain_err(|| ErrorKind::FileNotFound(file.to_string()))?;
-    let data: Array3<f64> = serde_json::from_reader(reader).chain_err(|| ErrorKind::Deserialize)?;
->>>>>>> beef0565
 
     Ok(fill_data(&file, &data, target_size, bb, log))
 }
@@ -149,29 +137,17 @@
     target_size: [usize; 3],
     bb: usize,
     log: &Logger,
-<<<<<<< HEAD
 ) -> Result<Array3<R64>> {
-    let reader = File::open(&file).chain_err(|| ErrorKind::FileNotFound(file.clone()))?;
+    let reader = File::open(&file).chain_err(|| ErrorKind::FileNotFound(file.to_string()))?;
     let data: Array3<R64> = serde_yaml::from_reader(reader).chain_err(|| ErrorKind::Deserialize)?;
-=======
-) -> Result<Array3<f64>> {
+
+    Ok(fill_data(&file, &data, target_size, bb, log))
+}
+
+/// Loads an array from a ron file on disk.
+fn read_ron(file: String, target_size: [usize; 3], bb: usize, log: &Logger) -> Result<Array3<R64>> {
     let reader = File::open(&file).chain_err(|| ErrorKind::FileNotFound(file.to_string()))?;
-    let data: Array3<f64> = serde_yaml::from_reader(reader).chain_err(|| ErrorKind::Deserialize)?;
->>>>>>> beef0565
-
-    Ok(fill_data(&file, &data, target_size, bb, log))
-}
-
-/// Loads an array from a ron file on disk.
-<<<<<<< HEAD
-fn read_ron(file: String, target_size: [usize; 3], bb: usize, log: &Logger) -> Result<Array3<R64>> {
-    let reader = File::open(&file).chain_err(|| ErrorKind::FileNotFound(file.clone()))?;
     let data: Array3<R64> = ron_reader(reader).chain_err(|| ErrorKind::Deserialize)?;
-=======
-fn read_ron(file: &str, target_size: [usize; 3], bb: usize, log: &Logger) -> Result<Array3<f64>> {
-    let reader = File::open(&file).chain_err(|| ErrorKind::FileNotFound(file.to_string()))?;
-    let data: Array3<f64> = ron_reader(reader).chain_err(|| ErrorKind::Deserialize)?;
->>>>>>> beef0565
 
     Ok(fill_data(&file, &data, target_size, bb, log))
 }
@@ -339,23 +315,9 @@
     file: &str,
     target_size: [usize; 3],
     log: &Logger,
-<<<<<<< HEAD
 ) -> Result<(Option<Array3<R64>>, Option<R64>)> {
-    let reader = File::open(&file).chain_err(|| ErrorKind::FileNotFound(file.clone()))?;
-    let full_data: Array3<R64> = match rmps::decode::from_read(reader) {
-        Ok(data) => data,
-        Err(_) => {
-            // We didn't match on a full array, so try a single value
-            let reader = File::open(&file).chain_err(|| ErrorKind::FileNotFound(file.clone()))?;
-            let single_data: PotentialSubSingle =
-                rmps::decode::from_read(reader).chain_err(|| ErrorKind::Deserialize)?;
-
-            return Ok((None, Some(single_data.pot_sub)));
-        }
-=======
-) -> Result<(Option<Array3<f64>>, Option<f64>)> {
     let reader = File::open(&file).chain_err(|| ErrorKind::FileNotFound(file.to_string()))?;
-    let full_data: Array3<f64> = if let Ok(data) = rmps::decode::from_read(reader) {
+    let full_data: Array3<R64> = if let Ok(data) = rmps::decode::from_read(reader) {
         data
     } else {
         // We didn't match on a full array, so try a single value
@@ -364,7 +326,6 @@
             rmps::decode::from_read(reader).chain_err(|| ErrorKind::Deserialize)?;
 
         return Ok((None, Some(single_data.pot_sub)));
->>>>>>> beef0565
     };
 
     fill_sub_data(full_data, target_size, log)
@@ -388,26 +349,6 @@
     // Check the first entry separately. If it contains a PlainRecord, then
     // continue looping.
     if let Some(result) = rdr_iter.next() {
-<<<<<<< HEAD
-        let record: PlainRecord = match result {
-            Ok(r) => r,
-            Err(_) => {
-                // We didn't match on a full array, so try a single value.
-                // No need to invoke a csv parser here, it's just a number
-                // we can import directly.
-                let mut buffer =
-                    File::open(&file).chain_err(|| ErrorKind::FileNotFound(file.clone()))?;
-                let mut data = String::new();
-                buffer
-                    .read_to_string(&mut data)
-                    .chain_err(|| ErrorKind::ReadFile(file.clone()))?;
-                let single_data = data.trim()
-                    .parse::<f64>()
-                    .chain_err(|| ErrorKind::ParseFloat)?;
-
-                return Ok((None, Some(r64(single_data))));
-            }
-=======
         let record: PlainRecord = if let Ok(r) = result {
             r
         } else {
@@ -425,8 +366,7 @@
                 .parse::<f64>()
                 .chain_err(|| ErrorKind::ParseFloat)?;
 
-            return Ok((None, Some(single_data)));
->>>>>>> beef0565
+            return Ok((None, Some(r64(single_data))));
         };
         max_i = record.i;
         max_j = record.j;
@@ -461,23 +401,9 @@
     file: &str,
     target_size: [usize; 3],
     log: &Logger,
-<<<<<<< HEAD
 ) -> Result<(Option<Array3<R64>>, Option<R64>)> {
-    let reader = File::open(&file).chain_err(|| ErrorKind::FileNotFound(file.clone()))?;
-    let full_data: Array3<R64> = match serde_json::from_reader(reader) {
-        Ok(data) => data,
-        Err(_) => {
-            // We didn't match on a full array, so try a single value
-            let reader = File::open(&file).chain_err(|| ErrorKind::FileNotFound(file.clone()))?;
-            let single_data: PotentialSubSingle =
-                serde_json::from_reader(reader).chain_err(|| ErrorKind::Deserialize)?;
-
-            return Ok((None, Some(single_data.pot_sub)));
-        }
-=======
-) -> Result<(Option<Array3<f64>>, Option<f64>)> {
     let reader = File::open(&file).chain_err(|| ErrorKind::FileNotFound(file.to_string()))?;
-    let full_data: Array3<f64> = if let Ok(data) = serde_json::from_reader(reader) {
+    let full_data: Array3<R64> = if let Ok(data) = serde_json::from_reader(reader) {
         data
     } else {
         // We didn't match on a full array, so try a single value
@@ -486,7 +412,6 @@
             serde_json::from_reader(reader).chain_err(|| ErrorKind::Deserialize)?;
 
         return Ok((None, Some(single_data.pot_sub)));
->>>>>>> beef0565
     };
 
     fill_sub_data(full_data, target_size, log)
@@ -497,23 +422,9 @@
     file: &str,
     target_size: [usize; 3],
     log: &Logger,
-<<<<<<< HEAD
 ) -> Result<(Option<Array3<R64>>, Option<R64>)> {
-    let reader = File::open(&file).chain_err(|| ErrorKind::FileNotFound(file.clone()))?;
-    let full_data: Array3<R64> = match serde_yaml::from_reader(reader) {
-        Ok(data) => data,
-        Err(_) => {
-            // We didn't match on a full array, so try a single value
-            let reader = File::open(&file).chain_err(|| ErrorKind::FileNotFound(file.clone()))?;
-            let single_data: PotentialSubSingle =
-                serde_yaml::from_reader(reader).chain_err(|| ErrorKind::Deserialize)?;
-
-            return Ok((None, Some(single_data.pot_sub)));
-        }
-=======
-) -> Result<(Option<Array3<f64>>, Option<f64>)> {
     let reader = File::open(&file).chain_err(|| ErrorKind::FileNotFound(file.to_string()))?;
-    let full_data: Array3<f64> = if let Ok(data) = serde_yaml::from_reader(reader) {
+    let full_data: Array3<R64> = if let Ok(data) = serde_yaml::from_reader(reader) {
         data
     } else {
         // We didn't match on a full array, so try a single value
@@ -522,7 +433,6 @@
             serde_yaml::from_reader(reader).chain_err(|| ErrorKind::Deserialize)?;
 
         return Ok((None, Some(single_data.pot_sub)));
->>>>>>> beef0565
     };
 
     fill_sub_data(full_data, target_size, log)
@@ -533,23 +443,9 @@
     file: &str,
     target_size: [usize; 3],
     log: &Logger,
-<<<<<<< HEAD
 ) -> Result<(Option<Array3<R64>>, Option<R64>)> {
-    let reader = File::open(&file).chain_err(|| ErrorKind::FileNotFound(file.clone()))?;
-    let full_data: Array3<R64> = match ron_reader(reader) {
-        Ok(data) => data,
-        Err(_) => {
-            // We didn't match on a full array, so try a single value
-            let reader = File::open(&file).chain_err(|| ErrorKind::FileNotFound(file.clone()))?;
-            let single_data: PotentialSubSingle =
-                ron_reader(reader).chain_err(|| ErrorKind::Deserialize)?;
-
-            return Ok((None, Some(single_data.pot_sub)));
-        }
-=======
-) -> Result<(Option<Array3<f64>>, Option<f64>)> {
     let reader = File::open(&file).chain_err(|| ErrorKind::FileNotFound(file.to_string()))?;
-    let full_data: Array3<f64> = if let Ok(data) = ron_reader(reader) {
+    let full_data: Array3<R64> = if let Ok(data) = ron_reader(reader) {
         data
     } else {
         // We didn't match on a full array, so try a single value
@@ -558,7 +454,6 @@
             ron_reader(reader).chain_err(|| ErrorKind::Deserialize)?;
 
         return Ok((None, Some(single_data.pot_sub)));
->>>>>>> beef0565
     };
 
     fill_sub_data(full_data, target_size, log)
@@ -718,11 +613,7 @@
 ///
 /// * A 3D array loaded with data from the file and resampled/interpolated if required.
 /// If something goes wrong in the parsing or file handling, a `csv::Error` is passed.
-<<<<<<< HEAD
-fn read_csv(file: String, target_size: [usize; 3], bb: usize, log: &Logger) -> Result<Array3<R64>> {
-=======
-fn read_csv(file: &str, target_size: [usize; 3], bb: usize, log: &Logger) -> Result<Array3<f64>> {
->>>>>>> beef0565
+fn read_csv(file: &str, target_size: [usize; 3], bb: usize, log: &Logger) -> Result<Array3<R64>> {
     let parse_file = &file.to_owned();
     let mut rdr = csv::ReaderBuilder::new()
         .has_headers(false)
