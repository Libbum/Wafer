--- conflicted
+++ resolved
@@ -2,12 +2,8 @@
 use input;
 use ndarray::{Array3, Zip};
 use ndarray_parallel::prelude::*;
-<<<<<<< HEAD
 use noisy_float::prelude::*;
-use rand::distributions::{IndependentSample, Normal};
-=======
 use output;
->>>>>>> beef0565
 use rand;
 use rand::distributions::{Distribution, Normal};
 use serde_yaml;
@@ -641,11 +637,7 @@
     let normal = Normal::new(0.0, config.sig);
     let mut w = Array3::<R64>::zeros(init_size);
 
-<<<<<<< HEAD
-    w.par_map_inplace(|el| *el = r64(normal.ind_sample(&mut rand::thread_rng())));
-=======
-    w.par_map_inplace(|el| *el = normal.sample(&mut rand::thread_rng()));
->>>>>>> beef0565
+    w.par_map_inplace(|el| *el = r64(normal.sample(&mut rand::thread_rng())));
     w
 }
 
@@ -668,12 +660,7 @@
         let cosphi = config.grid.dn * dx / r;
         let mr2 = (-config.mass * r / r64(2.)).exp();
         // Terms here represent: n=1; n=2, l=0; n=2,l=1,m=0; n=2,l=1,m±1 respectively.
-<<<<<<< HEAD
         *x = (-config.mass * r).exp() + (r64(2.) - config.mass * r) * mr2
-=======
-        *x = (-config.mass * r).exp()
-            + (2. - config.mass * r) * mr2
->>>>>>> beef0565
             + config.mass * r * mr2 * costheta
             + config.mass * r * mr2 * (r64(1.) - costheta.powi(2)).sqrt() * cosphi;
     });
