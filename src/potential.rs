--- conflicted
+++ resolved
@@ -258,19 +258,11 @@
             let xi: f64 = 0.0; //TODO: This should be an optional parameter for FullCornell only
             let dz = r64(idx.z as f64 - (config.grid.size.z as f64 + 1.) / 2.);
             let r = config.grid.dn * (calculate_r2(idx, &config.grid)).sqrt();
-<<<<<<< HEAD
             let md = r64(mu(t))
                 * (r64(1.)
                     + r64(0.07 * xi.powf(0.2))
                         * (r64(1.) - config.grid.dn * config.grid.dn * dz * dz / (r * r)))
                 * r64((1. + xi).powf(-0.29));
-=======
-            let md = mu(t)
-                * (1. + 0.07
-                    * xi.powf(0.2)
-                    * (1. - config.grid.dn * config.grid.dn * dz * dz / (r * r)))
-                * (1. + xi).powf(-0.29);
->>>>>>> beef0565
             if r < config.grid.dn {
                 Ok(r64(4.) * config.mass)
             } else {
@@ -340,21 +332,12 @@
             let r = config.grid.dn * calculate_r2(idx, &config.grid).sqrt();
             let t = 1.0; //TODO: This should be an optional parameter for FullCornell only
             let xi: f64 = 0.0; //TODO: This should be an optional parameter for FullCornell only
-<<<<<<< HEAD
             let md = r64(mu(t))
                 * r64(1.)
                     + r64(0.07 * xi.powf(0.2))
                         * (r64(1.) - config.grid.dn * config.grid.dn * dz * dz / (r * r))
                 * r64((1. + xi).powf(-0.29));
             Ok(r64(config.sig) / md + r64(4.) * config.mass)
-=======
-            let md = mu(t)
-                * (1. + 0.07
-                    * xi.powf(0.2)
-                    * (1. - config.grid.dn * config.grid.dn * dz * dz / (r * r)))
-                * (1. + xi).powf(-0.29);
-            Ok(config.sig / md + 4. * config.mass)
->>>>>>> beef0565
         }
         _ => Err(ErrorKind::PotentialNotAvailable.into()),
     }
